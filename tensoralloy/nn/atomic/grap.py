#!coding=utf-8
"""
The GenericRadialAtomicPotential, GRAP
"""
from __future__ import print_function

import numpy as np
import tensorflow as tf

from collections import Counter
from typing import List, Dict, Union
from sklearn.model_selection import ParameterGrid

from tensoralloy.transformer import UniversalTransformer
from tensoralloy.utils import get_elements_from_kbody_term, ModeKeys
from tensoralloy.nn.convolutional import convolution1x1
from tensoralloy.precision import get_float_dtype
from tensoralloy.nn.cutoff import cosine_cutoff, polynomial_cutoff
from tensoralloy.nn.atomic.atomic import Descriptor
from tensoralloy.nn.atomic.dataclasses import AtomicDescriptors
from tensoralloy.nn.partition import dynamic_partition
from tensoralloy.nn.eam.potentials.generic import morse, density_exp, power_exp
<<<<<<< HEAD
from tensoralloy.nn.eam.potentials.generic import power_exp1, power_exp2, power_exp3
=======
from tensoralloy.nn.eam.potentials.generic import power_exp1, power_exp2
from tensoralloy.nn.eam.potentials.generic import power_exp3
>>>>>>> bc687201

GRAP_algorithms = ["pexp", "density", "morse", "sf"]


class Algorithm:
    """
    The base class for all radial descriptors.
    """

    required_keys = []
    name = "algorithm"

    def __init__(self,
                 parameters: Dict[str, Union[List[float], np.ndarray]],
                 param_space_method="cross"):
        """
        Initialization method.

        Parameters
        ----------
        parameters : dict
            A dict of {param_name: values}.
        param_space_method : str
            The method to build the parameter space, 'cross' or 'pair'. Assume
            there are M types of parameters and each has N_k (1 <= k <= M)
            values, the total number of parameter sets will be:
                * cross: N_1 * N_2 * ... * N_M
                * pair: N_k (1 <= k <= M) must be the same

        """
        assert param_space_method in ("cross", "pair")

        for key in self.required_keys:
            assert key in parameters and len(parameters[key]) >= 1
        self._params = {key: [float(x) for x in parameters[key]]
                        for key in self.required_keys}
        self._param_space_method = param_space_method

        if param_space_method == "cross":
            self._grid = ParameterGrid(self._params)
        else:
            n = len(set([len(x) for x in self._params.values()]))
            if n > 1:
                raise ValueError(
                    "Hyperparameters must have the same length for gen:pair")
            self._grid = []
            size = len(self._params[self.required_keys[0]])
            for i in range(size):
                row = {}
                for key in self._params.keys():
                    row[key] = self._params[key][i]
                self._grid.append(row)

    def __len__(self):
        """
        Return the number of hyper-parameter combinations.
        """
        return len(self._grid)

    def __getitem__(self, item):
        return self._grid[item]

    def as_dict(self):
        """
        Return a JSON serializable dict representation of this object.
        """
        return {"algorithm": self.name, "parameters": self._params,
                "param_space_method": self._param_space_method}

    def compute(self, tau: int, rij: tf.Tensor, rc: tf.Tensor,
                dtype=tf.float32):
        """
        Compute f(r, rc) using the \tau-th set of parameters.

        Notes
        -----
        The smooth damping `cutoff(r, rc)`, the multipole effect and zero-masks
        will be handled outside this function.

        """
        raise NotImplementedError()


class SymmetryFunctionAlgorithm(Algorithm):
    """
    The radial symmetry function descriptor.
    """

    required_keys = ['eta', 'omega']
    name = "sf"

    def compute(self, tau: int, rij: tf.Tensor, rc: tf.Tensor,
                dtype=tf.float32):
        """
        Compute f(r, rc) using the \tau-th set of parameters.
        """
        omega = tf.convert_to_tensor(
            self._grid[tau]['omega'], dtype=dtype, name='omega')
        eta = tf.convert_to_tensor(
            self._grid[tau]['eta'], dtype=dtype, name='eta')
        rc2 = tf.multiply(rc, rc, name='rc2')
        z = tf.math.truediv(
            tf.square(tf.math.subtract(rij, omega)), rc2, name='z')
        v = tf.exp(tf.negative(tf.math.multiply(z, eta)))
        return v


class MorseAlgorithm(Algorithm):
    """
    The morse-style descriptor.
    """

    required_keys = ['D', 'gamma', 'r0']
    name = "morse"

    def compute(self, tau: int, rij: tf.Tensor, rc: tf.Tensor,
                dtype=tf.float32):
        """
        Compute f(r, rc) using the \tau-th set of parameters.
        """
        d = tf.convert_to_tensor(
            self._grid[tau]['D'], dtype=dtype, name='D')
        gamma = tf.convert_to_tensor(
            self._grid[tau]['gamma'], dtype=dtype, name='gamma')
        r0 = tf.convert_to_tensor(
            self._grid[tau]['r0'], dtype=dtype, name='r0')
        return morse(rij, d=d, gamma=gamma, r0=r0)


class DensityExpAlgorithm(Algorithm):
    """
    The expoential density descriptor: f(r) = A * exp[ -beta * (r / re - 1) ]
    """

    required_keys = ['A', 'beta', 're']
    name = "density"

    def compute(self, tau: int, rij: tf.Tensor, rc: tf.Tensor,
                dtype=tf.float32):
        """
        Compute f(r, rc) using the \tau-th set of parameters.
        """
        a = tf.convert_to_tensor(
            self._grid[tau]['A'], dtype=dtype, name='A')
        beta = tf.convert_to_tensor(
            self._grid[tau]['beta'], dtype=dtype, name='beta')
        re = tf.convert_to_tensor(
            self._grid[tau]['re'], dtype=dtype, name='re')
        return density_exp(rij, a=a, b=beta, re=re)


class PowerExpAlgorithm(Algorithm):
    """
    The power-exponential descriptor used by Oganov.
    """

    required_keys = ["rl", "pl"]
    name = "pexp"

    def compute(self, tau: int, rij: tf.Tensor, rc: tf.Tensor,
                dtype=tf.float32):
        """
        Compute f(r, rc) using the \tau-th set of parameters.
        """
        rl = tf.convert_to_tensor(
            self._grid[tau]['rl'], dtype=dtype, name='rl')
        pl = self._grid[tau]['pl']
        if pl == 1.0:
            return power_exp1(rij, rl)
        elif pl == 2.0:
            return power_exp2(rij, rl)
        elif pl == 3.0:
            return power_exp3(rij, rl)
        else:
            pl = tf.convert_to_tensor(pl, dtype=dtype, name='pl')
            return power_exp(rij, rl, pl)


class GenericRadialAtomicPotential(Descriptor):
    """
    The generic atomic potential with polarized radial interactions.
    """

    def __init__(self,
                 elements: List[str],
                 algorithm='sf',
                 parameters=None,
                 param_space_method="pair",
                 moment_tensors: Union[int, List[int]] = 0,
                 moment_scale_factors: Union[float, List[float]] = 1.0,
                 cutoff_function="cosine",
                 legacy_mode=True,
<<<<<<< HEAD
                 do_sqrt=False):
=======
                 do_sqrt=False,
                 use_nn=False):
>>>>>>> bc687201
        """
        Initialization method.
        """
        super(GenericRadialAtomicPotential, self).__init__(elements=elements)

        if isinstance(moment_tensors, int):
            moment_tensors = [moment_tensors]
        moment_tensors = list(set(moment_tensors))
        if np.isscalar(moment_scale_factors):
            moment_scale_factors = [moment_scale_factors] * len(moment_tensors)
        else:
            assert len(moment_scale_factors) == len(moment_tensors)

        self._algorithm = algorithm
        self._algorithm_instance = self.initialize_algorithm(
            algorithm, parameters, param_space_method)
        self._moment_tensors = moment_tensors
        self._moment_scale_factors = moment_scale_factors
        self._cutoff_function = cutoff_function
        self._parameters = parameters
        self._param_space_method = param_space_method
        self._legacy_mode = legacy_mode
        self._do_sqrt = do_sqrt
<<<<<<< HEAD
=======
        self._use_nn = use_nn
>>>>>>> bc687201

    @property
    def name(self):
        """ Return the name of this descriptor. """
        return "GRAP"

    def as_dict(self):
        """
        Return a JSON serializable dict representation of GRAP.
        """
        d = super(GenericRadialAtomicPotential, self).as_dict()
        d.update({"moment_tensors": self._moment_tensors,
                  "cutoff_function": self._cutoff_function,
                  "moment_scale_factors": self._moment_scale_factors,
                  "legacy_mode": self._legacy_mode,
<<<<<<< HEAD
                  "do_sqrt": self._do_sqrt})
=======
                  "do_sqrt": self._do_sqrt,
                  "use_nn": self._use_nn})
>>>>>>> bc687201
        return d

    @staticmethod
    def initialize_algorithm(algorithm: str,
                             parameters: dict,
                             param_space_method='cross'):
        """
        Initialize an `Algorithm` object.
        """
        for cls in (SymmetryFunctionAlgorithm,
                    DensityExpAlgorithm,
                    PowerExpAlgorithm,
                    MorseAlgorithm):
            if cls.name == algorithm:
                break
        else:
            raise ValueError(
                f"GRAP: algorithm '{algorithm}' is not implemented")
        return cls(parameters, param_space_method)

    def _dynamic_stitch(self,
                        outputs: Dict[str, tf.Tensor],
                        max_occurs: Counter,
                        symmetric=False):
        """
        The reverse of `dynamic_partition`. Interleave the kbody-term centered
        `outputs` of type `Dict[kbody_term, tensor]` to element centered values
        of type `Dict[element, tensor]`.

        Parameters
        ----------
        outputs : Dict[str, tf.Tensor]
            A dict. The keys are unique kbody-terms and values are 2D tensors
            with shape `[batch_size, max_n_elements]` where `max_n_elements`
            denotes the maximum occurance of the center element of the
            corresponding kbody-term.
        max_occurs : Counter
            The maximum occurance of each type of element.
        symmetric : bool
            This should be True if kbody terms all symmetric.

        Returns
        -------
        results : Dict
            A dict. The keys are elements and the values are corresponding
            merged features.

        """
        with tf.name_scope("Stitch"):
            stacks: Dict = {}
            for kbody_term, value in outputs.items():
                center, other = get_elements_from_kbody_term(kbody_term)
                if symmetric and center != other:
                    sizes = [max_occurs[center], max_occurs[other]]
                    splits = tf.split(
                        value, sizes, axis=1, name=f'splits/{center}{other}')
                    stacks[center] = stacks.get(center, []) + [splits[0]]
                    stacks[other] = stacks.get(other, []) + [splits[1]]
                else:
                    stacks[center] = stacks.get(center, []) + [value]
            results = {}
            for element in self._elements:
                results[element] = tf.concat(
                    stacks[element], axis=-1, name=element)
            return results

    def apply_symmetry_preserved_model(self,
                                       clf: UniversalTransformer,
                                       partitions: dict,
                                       max_occurs: Counter):
        """
        Apply the symmetry preserved model.
        """
        dtype = get_float_dtype()
        rc = tf.convert_to_tensor(clf.rcut, name='rc', dtype=dtype)
        outputs = {}
        m1 = len(self._algorithm_instance)
        m2 = min(m1, abs(self._moment_tensors[0]))
        for kbody_term, (dists, masks) in partitions.items():
            with tf.variable_scope(f"{kbody_term}"):
                ijx = tf.squeeze(dists[1], axis=1, name='ijx')
                ijy = tf.squeeze(dists[2], axis=1, name='ijy')
                ijz = tf.squeeze(dists[3], axis=1, name='ijz')
                rij = tf.squeeze(dists[0], axis=1, name='rij')
                sij = self.apply_cutoff(rij, rc=rc, name='sij')
                zij = tf.div_no_nan(sij, rij, name="zij")
                ijx = tf.multiply(ijx, zij, name="ijx/hat")
                ijy = tf.multiply(ijy, zij, name="ijy/hat")
                ijz = tf.multiply(ijz, zij, name="ijz/hat")
                masks = tf.squeeze(masks, axis=1, name='masks')
                gtau = []
                for tau in range(m1):
                    with tf.name_scope(f"{tau}"):
                        v = self._algorithm_instance.compute(
                            tau, rij, rc, dtype=dtype)
                        gtau.append(v)
                g = tf.concat(gtau, axis=-1, name="G")
                g1 = tf.multiply(g, masks, name="G1")
                g2 = tf.identity(g1[..., :m2], name="G2")
                rr = tf.concat((sij, ijx, ijy, ijz), axis=-1, name='R')
                d1 = tf.einsum('ijkl,ijkp->ijlp', g1, rr, name='GR')
                d2 = tf.einsum('ijkl,ijpl->ijkp', d1, rr, name='GRR')
                d3 = tf.einsum('ijkl,ijlp->ijkp', d2, g2, name='GRRG')
                shape = tf.shape(d3)
                x = tf.reshape(d3, [shape[0], shape[1], m1 * m2],
                               name='D')
                outputs[kbody_term] = x
        return self._dynamic_stitch(outputs, max_occurs, False)

    def apply_cutoff(self, x, rc, name=None):
        """
        Apply the cutoff function on interatomic distances.
        """
        if self._cutoff_function == "cosine":
            return cosine_cutoff(x, rc, name=name)
        else:
            return polynomial_cutoff(x, rc, name=name)

    def apply_pairwise_descriptor_functions(self,
                                            clf: UniversalTransformer,
                                            partitions: dict):
        """
        Apply the descriptor functions to all partitions.
        """
        xyz_map = {
            0: 'x', 1: 'y', 2: 'z'
        }
        vind = {
            1: {0: 1, 1: 1, 2: 1},
            2: {(0, 0): 1, (1, 1): 1, (2, 2): 1,
                (0, 1): 2, (0, 2): 2, (1, 2): 2},
            3: {(0, 0, 0): 1, (1, 1, 1): 1, (2, 2, 2): 1,
                (0, 0, 1): 3, (0, 0, 2): 3, (0, 1, 1): 3, (0, 1, 2): 6,
                (0, 2, 2): 3, (1, 1, 2): 3, (1, 2, 2): 3}}
        dtype = get_float_dtype()
        rc = tf.convert_to_tensor(clf.rcut, name='rc', dtype=dtype)
        outputs = {element: [None] * len(self._elements)
                   for element in self._elements}
        for kbody_term, (dists, masks) in partitions.items():
            center = get_elements_from_kbody_term(kbody_term)[0]
            with tf.variable_scope(f"{kbody_term}"):
                rij = tf.squeeze(dists[0], axis=1, name='rij')
                dij = tf.squeeze(dists[1:], axis=2, name='dij')
                masks = tf.squeeze(masks, axis=1, name='masks')
                fc = self.apply_cutoff(rij, rc=rc, name='fc')
                c2 = tf.constant(1.0 / 3.0, dtype=dtype, name="c2")
                c3 = tf.constant(3.0 / 5.0, dtype=dtype, name="c3")
                eps = tf.constant(1e-16, dtype=dtype, name="eps")
                gtau = []

                def compute(fx, square=False):
                    """
                    Apply the smooth cutoff values and zero masks to `fx`.
                    Then sum `fx` for each atom.
                    """
                    gx = tf.math.multiply(fx, fc)
                    gx = tf.math.multiply(gx, masks, name=f'gx/masked')
                    gx = tf.expand_dims(
                        tf.reduce_sum(gx, axis=[-1, -2], keep_dims=False),
                        axis=-1, name='gx')
                    if square:
                        gx = tf.square(gx, name='gx2')
                    return gx

                for tau in range(len(self._algorithm_instance)):
                    with tf.name_scope(f"{tau}"):
                        v = self._algorithm_instance.compute(
                            tau, rij, rc, dtype=dtype)
                        squared = {}
                        for idx, angular in enumerate(self._moment_tensors):
                            vtau = []
                            if angular == 0:
                                with tf.name_scope("r"):
                                    g = compute(v)
                                    g2 = tf.square(g, name="g/squared")
                                    gtau.append(g)
                                    squared[0] = g2
                            elif angular == 1:
                                for i, multi in vind[1].items():
                                    itag = xyz_map[i]
                                    with tf.name_scope(f"r{itag}"):
                                        coef = tf.div_no_nan(
                                            dij[i], rij, name='coef')
                                        vi = compute(
                                            tf.multiply(v, coef, name='v'),
                                            square=True)
                                        vtau.append(vi)
                                g2 = tf.add_n(vtau, name="g/squared")
                                squared[1] = g2
                                if self._do_sqrt:
                                    g2 = tf.sqrt(g2 + eps, name="g")
                                gtau.append(g2)
                            elif angular == 2:
                                for (i, j), multi in vind[2].items():
                                    itag = xyz_map[i]
                                    jtag = xyz_map[j]
                                    with tf.name_scope(f"r{itag}{jtag}"):
                                        coef = tf.div_no_nan(
                                            dij[i] * dij[j], rij * rij,
                                            name='coef')
                                        vij = compute(
                                            tf.multiply(v, coef, name='v'))
                                        multi = tf.convert_to_tensor(
                                            multi, dtype=dtype, name="multi")
                                        vtau.append(tf.square(vij) * multi)
                                if self._do_sqrt:
                                    g2 = tf.sqrt(tf.add_n(vtau) + eps, name="g")
                                else:
                                    g2 = tf.subtract(tf.add_n(vtau),
                                                     squared[0] * c2,
                                                     name="g/squared")
                                gtau.append(g2)
                            elif angular == 3:
                                for (i, j, k), multi in vind[3].items():
                                    itag = xyz_map[i]
                                    jtag = xyz_map[j]
                                    ktag = xyz_map[k]
                                    with tf.name_scope(f"r{itag}{jtag}{ktag}"):
                                        coef = tf.div_no_nan(
                                            dij[i] * dij[j] * dij[k],
                                            rij * rij * rij,
                                            name='coef')
                                        vijk = compute(
                                            tf.multiply(v, coef, name='v'))
                                        multi = tf.convert_to_tensor(
                                            multi, dtype=dtype, name="multi")
                                        vtau.append(tf.square(vijk) * multi)
                                if self._do_sqrt:
                                    g2 = tf.add_n(tf.sqrt(vtau) + eps, name="g")
                                else:
                                    g2 = tf.subtract(tf.add_n(vtau),
                                                     squared[1] * c3,
                                                     name="g/squared")
                                gtau.append(g2)
                            else:
                                raise ValueError(
                                    "Angular moment should be <= 3")
                g = tf.concat(gtau, axis=-1, name='g')
            index = clf.kbody_terms_for_element[center].index(kbody_term)
            outputs[center][index] = g
        with tf.name_scope("Concat"):
            results = {}
            for element in self._elements:
                results[element] = tf.concat(
                    outputs[element], axis=-1, name=element)
            return results

    def apply_legacy_pairwise_descriptor_functions(self,
                                                   clf: UniversalTransformer,
                                                   partitions: dict):
        """
        Apply the descriptor functions to all partitions.
        """
        xyz_map = {
            0: 'x', 1: 'y', 2: 'z'
        }
        moment_tensors_indices = {1: [0, 1, 2],
                                  2: [(0, 0), (1, 1), (2, 2),
                                      (0, 1), (0, 2), (1, 2),
                                      (1, 0), (2, 0), (2, 1)]}
        dtype = get_float_dtype()
        rc = tf.convert_to_tensor(clf.rcut, name='rc', dtype=dtype)
        outputs = {element: [None] * len(self._elements)
                   for element in self._elements}
        for kbody_term, (dists, masks) in partitions.items():
            center = get_elements_from_kbody_term(kbody_term)[0]
            with tf.variable_scope(f"{kbody_term}"):
                rij = tf.squeeze(dists[0], axis=1, name='rij')
                dij = tf.squeeze(dists[1:], axis=2, name='dij')
                masks = tf.squeeze(masks, axis=1, name='masks')
                fc = self.apply_cutoff(rij, rc=rc, name='fc')
                gtau = []

                def compute(fx, square=False):
                    """
                    Apply the smooth cutoff values and zero masks to `fx`.
                    Then sum `fx` for each atom.
                    """
                    gx = tf.math.multiply(fx, fc)
                    gx = tf.math.multiply(gx, masks, name=f'gx/masked')
                    gx = tf.expand_dims(
                        tf.reduce_sum(gx, axis=[-1, -2], keep_dims=False),
                        axis=-1, name='gx')
                    if square:
                        gx = tf.square(gx, name='gx2')
                    return gx

                for tau in range(len(self._algorithm_instance)):
                    with tf.name_scope(f"{tau}"):
                        v = self._algorithm_instance.compute(
                            tau, rij, rc, dtype=dtype)
                        for idx, moment_tensor in \
                                enumerate(self._moment_tensors):
                            scale = tf.constant(
                                self._moment_scale_factors[idx],
                                name=f'factor{idx}',
                                dtype=dtype)
                            if moment_tensor == 0:
                                # The standard central-force part
                                with tf.name_scope("r"):
                                    gtau.append(compute(v))
                            elif moment_tensor == 1:
                                # Dipole moment
                                dtau = []
                                for i in moment_tensors_indices[1]:
                                    itag = xyz_map[i]
                                    with tf.name_scope(f"r{itag}"):
                                        coef = tf.div_no_nan(
                                            dij[i], rij, name='coef')
                                        vi = compute(
                                            tf.multiply(v, coef, name='fx'),
                                            square=True)
                                        dtau.append(vi)
                                gtau.append(tf.multiply(scale, tf.add_n(dtau),
                                                        name='u2'))
                            elif moment_tensor in [2, 21]:
                                # Quadrupole moment
                                qtau = []
                                vtau = []
                                for (i, j) in moment_tensors_indices[2]:
                                    itag = xyz_map[i]
                                    jtag = xyz_map[j]
                                    with tf.name_scope(f"r{itag}{jtag}"):
                                        coef = tf.div_no_nan(
                                            dij[i] * dij[j], rij * rij,
                                            name='coef')
                                        vij = compute(
                                            tf.multiply(v, coef, name='fx'))
                                        if i == j:
                                            vtau.append(vij)
                                        qtau.append(tf.square(vij))
                                gtau.append(tf.multiply(scale, tf.add_n(qtau),
                                                        name='q2'))
                                if moment_tensor == 21:
                                    gtau.append(tf.multiply(
                                        scale, tf.square(tf.add_n(vtau)),
                                        name='v2'))
                g = tf.concat(gtau, axis=-1, name='g')
            index = clf.kbody_terms_for_element[center].index(kbody_term)
            outputs[center][index] = g
        with tf.name_scope("Concat"):
            results = {}
            for element in self._elements:
                results[element] = tf.concat(
                    outputs[element], axis=-1, name=element)
            return results
    
    @staticmethod
    def _get_multiplicity_tensor(max_moment: int):
        """
        Return the multiplicity tensor T_dm.
        """
        dtype = get_float_dtype()
        if max_moment == 0:
            array = np.ones((1, 1), dtype=dtype.as_numpy_dtype)
        elif max_moment == 1:
            array = np.zeros((4, 2), dtype=dtype.as_numpy_dtype)
            array[0, 0] = array[1: 4, 1] = 1
        elif max_moment == 2:
            array = np.zeros((10, 3), dtype=dtype.as_numpy_dtype)
            array[0, 0] = array[1: 4, 1] = 1
            array[4: 10, 2] = 1, 2, 2, 1, 2, 1
        else:
            array = np.zeros((20, 4), dtype=dtype.as_numpy_dtype)
            array[0, 0] = array[1: 4, 1] = 1
            array[4: 10, 2] = 1, 2, 2, 1, 2, 1
            array[10: 20, 3] = 1, 3, 3, 3, 6, 3, 1, 3, 3, 1
        return tf.convert_to_tensor(array, dtype=dtype, name="T_dm")
    
    @staticmethod
    def _get_moment_coeff_tensor(rij: tf.Tensor, dij: tf.Tensor, 
                                 max_moment: int):
        """
        Return the moment coefficients tensor.
        """
        dtype = get_float_dtype()
        with tf.name_scope("M_dnac"):
            abx = [0, 0, 0, 1, 1, 2]
            aby = [0, 1, 2, 1, 2, 2]
            ab_bcast = tf.convert_to_tensor(
                [9, 1, 1, 1, 1], dtype=tf.int32, name="bcast/ab")
            ab_rows = [abx[i] * 3 + aby[i] for i in range(len(abx))]
            abcx = [0, 0, 0, 0, 0, 0, 1, 1, 1, 2]
            abcy = [0, 0, 0, 1, 1, 2, 1, 1, 2, 2]
            abcz = [0, 1, 2, 1, 2, 2, 1, 2, 2, 2]
            abc_rows = [abcx[i] * 3**2 + abcy[i] * 3 + abcz[i] 
                        for i in range(len(abcx))]
            abc_bcast = tf.convert_to_tensor(
                [27, 1, 1, 1, 1], dtype=tf.int32, name="bcast/abc")
            shape = tf.shape(rij, name="shape", dtype=tf.int32)
            M_d = [tf.ones_like(rij, name="d/0", dtype=dtype)]
            za = tf.div_no_nan(rij, dij, name="za")
            if max_moment > 0:
                M_d.append(za)
                if max_moment > 1:
                    xynac = tf.einsum("xnacu, ynacu->xynacu", za, za)
                    zab_flat = tf.reshape(
                        xynac, shape=shape * ab_bcast, name="zab/flat")
                    zab = tf.gather(zab_flat, ab_rows, name="zab")
                    M_d.append(zab)
                    if max_moment > 2:
                        xyznac = tf.einsum("xynacu, znacu->xyznacu", xynac, za)
                        zabc_flat = tf.reshape(
                            xyznac, shape=shape * abc_bcast, name="zabc/flat")
                        zabc = tf.gather(zabc_flat, abc_rows, name="zabc")
                    M_d.append(zabc)
            return tf.squeeze(tf.concat(M_d, axis=3), axis=-1, name="M")
    
    def apply_nn_model(self, clf: UniversalTransformer, partitions: dict):
        """
        Apply the NN based descriptors model to all partitions.
        """
        dtype = get_float_dtype()
        rc = tf.convert_to_tensor(clf.rcut, name='rc', dtype=dtype)
        outputs = {element: [None] * len(self._elements)
                   for element in self._elements}
        max_moment = max(self._moment_tensors)
        ndims = (max_moment + 1) * len(self._algorithm_instance)
        for kbody_term, (dists, masks) in partitions.items():
            center = get_elements_from_kbody_term(kbody_term)[0]
            with tf.variable_scope(f"{kbody_term}"):
                rij = tf.squeeze(dists[0], axis=1, name='rij')
                dij = tf.squeeze(dists[1:], axis=2, name='dij')
                masks = tf.squeeze(masks, axis=1, name='masks')
                fc = self.apply_cutoff(rij, rc=rc, name='fc')
                fc = tf.multiply(fc, masks, name="fc/masked")
                eps = tf.convert_to_tensor(1e-12, dtype=dtype, name="eps")
                H = convolution1x1(
                    fc, 
                    activation_fn="softplus", 
                    hidden_sizes=[32, 32, 32], 
                    num_out=len(self._algorithm_instance),
                    variable_scope="/Filters",
                    output_bias=False,
                    use_resnet_dt=True)
                M = self._get_moment_coeff_tensor(
                    tf.expand_dims(rij, 0), dij, max_moment)
                T = self._get_multiplicity_tensor(max_moment)
                P = tf.einsum("nack,dnac->nakd", H, M, name="P")
                S = tf.square(P, name="S")
                Q = tf.einsum("nakd,dm->nakm", S, T, name="Q")
                if max_moment == 0:
                    G = tf.sqrt(Q + eps, name="G")
                else:
                    G = tf.concat([
                        tf.expand_dims(
                            tf.sqrt(G[:, :, :, 0] + eps), axis=3, name="m/0"),
                        G[:, :, :, 1:]
                    ], axis=3, name="G")
            n = rij.shape.dims[0].value
            g = tf.reshape(G, (n, -1, ndims), name='g')
            index = clf.kbody_terms_for_element[center].index(kbody_term)
            outputs[center][index] = g
        with tf.name_scope("Concat"):
            results = {}
            for element in self._elements:
                results[element] = tf.concat(
                    outputs[element], axis=-1, name=element)
            return results

    def calculate(self,
                  transformer: UniversalTransformer,
                  universal_descriptors,
                  mode: ModeKeys,
                  verbose=False) -> AtomicDescriptors:
        """
        Construct the computation graph for calculating descriptors.
        """
        with tf.name_scope("Radial"):
            partitions, max_occurs = dynamic_partition(
                dists_and_masks=universal_descriptors['radial'],
                elements=transformer.elements,
                kbody_terms_for_element=transformer.kbody_terms_for_element,
                mode=mode,
                angular=False,
                merge_symmetric=False)
            if len(self._moment_tensors) == 1 and self._moment_tensors[0] < 0:
                g = self.apply_symmetry_preserved_model(
                    transformer, partitions, max_occurs)
            else:
                if self._use_nn:
                    g = self.apply_nn_model(transformer, partitions)
                elif self._legacy_mode:
                    g = self.apply_legacy_pairwise_descriptor_functions(
                        transformer, partitions)
                else:
                    g = self.apply_pairwise_descriptor_functions(
                        transformer, partitions)
        return AtomicDescriptors(descriptors=g, max_occurs=max_occurs)<|MERGE_RESOLUTION|>--- conflicted
+++ resolved
@@ -20,12 +20,8 @@
 from tensoralloy.nn.atomic.dataclasses import AtomicDescriptors
 from tensoralloy.nn.partition import dynamic_partition
 from tensoralloy.nn.eam.potentials.generic import morse, density_exp, power_exp
-<<<<<<< HEAD
-from tensoralloy.nn.eam.potentials.generic import power_exp1, power_exp2, power_exp3
-=======
 from tensoralloy.nn.eam.potentials.generic import power_exp1, power_exp2
 from tensoralloy.nn.eam.potentials.generic import power_exp3
->>>>>>> bc687201
 
 GRAP_algorithms = ["pexp", "density", "morse", "sf"]
 
@@ -218,12 +214,8 @@
                  moment_scale_factors: Union[float, List[float]] = 1.0,
                  cutoff_function="cosine",
                  legacy_mode=True,
-<<<<<<< HEAD
-                 do_sqrt=False):
-=======
                  do_sqrt=False,
                  use_nn=False):
->>>>>>> bc687201
         """
         Initialization method.
         """
@@ -247,10 +239,7 @@
         self._param_space_method = param_space_method
         self._legacy_mode = legacy_mode
         self._do_sqrt = do_sqrt
-<<<<<<< HEAD
-=======
         self._use_nn = use_nn
->>>>>>> bc687201
 
     @property
     def name(self):
@@ -266,12 +255,8 @@
                   "cutoff_function": self._cutoff_function,
                   "moment_scale_factors": self._moment_scale_factors,
                   "legacy_mode": self._legacy_mode,
-<<<<<<< HEAD
-                  "do_sqrt": self._do_sqrt})
-=======
                   "do_sqrt": self._do_sqrt,
                   "use_nn": self._use_nn})
->>>>>>> bc687201
         return d
 
     @staticmethod
