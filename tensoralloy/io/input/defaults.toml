--- conflicted
+++ resolved
@@ -128,10 +128,7 @@
 param_space_method = "pair"
 legacy_mode = true
 do_sqrt = false
-<<<<<<< HEAD
-=======
 use_nn = false
->>>>>>> bc687201
 
 [nn.atomic.grap.sf]
 eta = [0.1, 0.5, 1.0, 4.0]
